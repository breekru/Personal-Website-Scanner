import tkinter as tk
from tkinter import ttk, messagebox, filedialog, scrolledtext
import sqlite3
import requests
import ssl
import socket
import whois
import hashlib
import smtplib
from email.mime.text import MIMEText
from email.mime.multipart import MIMEMultipart
from datetime import datetime, timedelta
import threading
import os
import json
import shutil
import re
from urllib.parse import urlparse
import subprocess
import sys
import warnings
import dns.resolver  # NEW: For MX record lookups
import dns.exception  # NEW: For DNS exceptions

# Suppress SSL warnings for intentional unverified requests
from urllib3.exceptions import InsecureRequestWarning
warnings.filterwarnings('ignore', category=InsecureRequestWarning)

class WebsiteVerificationTool:
    def __init__(self, root):
        self.root = root
        self.root.title("Website Legitimacy Verification Tool")
        self.root.state('zoomed')

        # Style initialization for modern look
        self.style = ttk.Style()
        self.style.theme_use('clam')

        # Configuration and database setup
        self.config_path = os.path.join(os.path.dirname(__file__), 'config.json')
        self.db_path = self.load_config().get('db_path', 'website_verification.db')
        self.init_database()
        self.update_database_schema()  # Ensure MX columns exist

        # Settings
        self.settings = self.load_settings()

        # Sorting state for websites treeview
        self.last_sort_column = None
        self.last_sort_reverse = False

        # Scan state
        self.is_scanning = False
        self.scan_cancelled = False

        self.setup_ui()
        self.apply_theme(self.settings.get('theme', 'light'))
        self.load_websites()
        
    def init_database(self):
        """Initialize SQLite database with required tables"""
        conn = sqlite3.connect(self.db_path)
        cursor = conn.cursor()
        
        # Websites table
        cursor.execute('''
            CREATE TABLE IF NOT EXISTS websites (
                id INTEGER PRIMARY KEY AUTOINCREMENT,
                url TEXT UNIQUE NOT NULL,
                name TEXT,
                added_date TIMESTAMP DEFAULT CURRENT_TIMESTAMP,
                last_checked TIMESTAMP,
                status TEXT DEFAULT 'pending',
                notes TEXT
            )
        ''')
        
        # Scan results table - UPDATED to include MX record fields
        cursor.execute('''
            CREATE TABLE IF NOT EXISTS scan_results (
                id INTEGER PRIMARY KEY AUTOINCREMENT,
                website_id INTEGER,
                scan_date TIMESTAMP DEFAULT CURRENT_TIMESTAMP,
                registrar TEXT,
                page_title TEXT,
                status_code INTEGER,
                ssl_valid BOOLEAN,
                ssl_issuer TEXT,
                ssl_expiry TEXT,
                source_code_hash TEXT,
                changes_detected BOOLEAN DEFAULT 0,
                risk_score INTEGER DEFAULT 0,
                mx_record_count INTEGER DEFAULT 0,
                mx_records TEXT,
                mx_check_status TEXT DEFAULT 'not_checked',
                additional_checks TEXT,
                FOREIGN KEY (website_id) REFERENCES websites (id)
            )
        ''')
        
        # Settings table
        cursor.execute('''
            CREATE TABLE IF NOT EXISTS settings (
                key TEXT PRIMARY KEY,
                value TEXT
            )
        ''')
        
        conn.commit()
        conn.close()

    def load_config(self):
        """Load configuration from config.json"""
        if not os.path.exists(self.config_path):
            default_config = {"db_path": "website_verification.db"}
            with open(self.config_path, 'w') as f:
                json.dump(default_config, f, indent=4)
            return default_config
        with open(self.config_path, 'r') as f:
            return json.load(f)

    def save_config(self):
        """Save configuration to config.json"""
        with open(self.config_path, 'w') as f:
            json.dump({'db_path': self.db_path}, f, indent=4)
    
    def update_database_schema(self):
        """Update database schema to include MX record fields"""
        conn = sqlite3.connect(self.db_path)
        cursor = conn.cursor()
        
        # Add new MX columns to existing scan_results table if they don't exist
        try:
            cursor.execute("ALTER TABLE scan_results ADD COLUMN mx_record_count INTEGER DEFAULT 0")
            print("Added mx_record_count column")
        except sqlite3.OperationalError:
            pass  # Column already exists
        
        try:
            cursor.execute("ALTER TABLE scan_results ADD COLUMN mx_records TEXT")
            print("Added mx_records column")
        except sqlite3.OperationalError:
            pass  # Column already exists
            
        try:
            cursor.execute("ALTER TABLE scan_results ADD COLUMN mx_check_status TEXT DEFAULT 'not_checked'")
            print("Added mx_check_status column")
        except sqlite3.OperationalError:
            pass  # Column already exists
        
        conn.commit()
        conn.close()
    
    def load_settings(self):
        """Load settings from database"""
        conn = sqlite3.connect(self.db_path)
        cursor = conn.cursor()
        
        cursor.execute("SELECT key, value FROM settings")
        settings_data = dict(cursor.fetchall())
        
        # Default settings - UPDATED to include retry settings and theme
        defaults = {
            'email_smtp_server': 'smtp.gmail.com',
            'email_smtp_port': '587',
            'email_username': '',
            'email_password': '',
            'notification_emails': '',
            'scan_frequency_days': '7',
            'github_repo': '',
            'scan_retries': '5',  # NEW: Default 5 retries
            'retry_delay_seconds': '3',  # NEW: Default 3 second delay
            'theme': 'light'
        }
        
        for key, default_value in defaults.items():
            if key not in settings_data:
                cursor.execute("INSERT OR REPLACE INTO settings (key, value) VALUES (?, ?)", 
                            (key, default_value))
                settings_data[key] = default_value
        
        conn.commit()
        conn.close()
        return settings_data
    
    def save_setting(self, key, value):
        """Save setting to database"""
        conn = sqlite3.connect(self.db_path)
        cursor = conn.cursor()
        cursor.execute("INSERT OR REPLACE INTO settings (key, value) VALUES (?, ?)", (key, value))
        conn.commit()
        conn.close()
        self.settings[key] = value

    def apply_theme(self, theme):
        """Apply light or dark theme to the application"""
        bg_light = '#f0f0f0'
        fg_light = '#000000'
        accent_light = '#e0e0e0'

        bg_dark = '#2e2e2e'
        fg_dark = '#ffffff'
        accent_dark = '#444444'

        if theme == 'dark':
            bg, fg, accent, entry_bg = bg_dark, fg_dark, accent_dark, '#3c3c3c'
        else:
            bg, fg, accent, entry_bg = bg_light, fg_light, accent_light, '#ffffff'

        # Configure root background and default font
        self.root.configure(bg=bg)

        # Base style
        self.style.configure('.', background=bg, foreground=fg, font=('Segoe UI', 10))

        # Common widget styles
        self.style.configure('TFrame', background=bg)
        self.style.configure('TLabel', background=bg, foreground=fg)
        self.style.configure('TButton', background=accent, foreground=fg)
        self.style.configure('TEntry', fieldbackground=entry_bg, foreground=fg)
        self.style.configure('TNotebook', background=bg)
        self.style.configure('TNotebook.Tab', background=accent, foreground=fg, font=('Segoe UI', 10))
        self.style.configure('Treeview', background=bg, fieldbackground=bg, foreground=fg, font=('Segoe UI', 10))
        self.style.configure('Treeview.Heading', background=accent, foreground=fg, font=('Segoe UI', 10, 'bold'))

        # Update theme variable if it exists
        if hasattr(self, 'theme_var'):
            self.theme_var.set(theme)

        # Update text widgets if present
        if hasattr(self, 'report_text'):
            self.report_text.configure(bg=bg, fg=fg, insertbackground=fg)
    
    def analyze_content_changes(self, old_hash, new_hash, old_length, new_length, old_norm_length, new_norm_length):
        """Analyze content changes and categorize them"""
        
        # If hashes are the same, no change
        if old_hash == new_hash:
            return {'has_changes': False, 'change_type': 'none', 'change_pct': 0}
        
        # If we don't have length data, assume it's significant
        if not old_length or not new_length:
            print(f"    No length data available - treating as significant")
            return {'has_changes': True, 'change_type': 'significant', 'change_pct': None}
        
        # Calculate percentage change in content length
        length_change_pct = abs(new_length - old_length) / old_length * 100
        
        # Use normalized length if available for better comparison
        norm_change_pct = None
        if old_norm_length and new_norm_length:
            norm_change_pct = abs(new_norm_length - old_norm_length) / old_norm_length * 100
            print(f"    Normalized content change: {norm_change_pct:.1f}%")
        
        print(f"    Raw content length change: {length_change_pct:.1f}%")
        
        # Use the better metric for classification
        primary_change_pct = norm_change_pct if norm_change_pct is not None else length_change_pct
        
        # Categorize changes
        if primary_change_pct < 2:
            print(f"    Minor/informational change detected ({primary_change_pct:.1f}%)")
            return {'has_changes': True, 'change_type': 'informational', 'change_pct': primary_change_pct}
        elif primary_change_pct > 15:
            print(f"    Major change detected ({primary_change_pct:.1f}%) - high priority")
            return {'has_changes': True, 'change_type': 'major', 'change_pct': primary_change_pct}
        else:
            print(f"    Moderate change detected ({primary_change_pct:.1f}%) - medium priority")
            return {'has_changes': True, 'change_type': 'moderate', 'change_pct': primary_change_pct}

    def setup_ui(self):
        # Create menu bar
        menu_bar = tk.Menu(self.root)
        self.root.config(menu=menu_bar)

        # File menu
        file_menu = tk.Menu(menu_bar, tearoff=0)
        file_menu.add_command(label="Import", command=self.import_websites)
        if hasattr(self, "export_websites"):
            file_menu.add_command(label="Export", command=self.export_websites)
        file_menu.add_separator()
        file_menu.add_command(label="Exit", command=self.root.quit)
        menu_bar.add_cascade(label="File", menu=file_menu)

        # Tools menu
        tools_menu = tk.Menu(menu_bar, tearoff=0)
        tools_menu.add_command(label="Scan All", command=self.scan_all_websites)
        tools_menu.add_command(label="Scan Selected", command=self.scan_selected)
        tools_menu.add_command(label="Delete Selected", command=self.delete_selected)
        menu_bar.add_cascade(label="Tools", menu=tools_menu)

        # Help menu
        help_menu = tk.Menu(menu_bar, tearoff=0)
        help_menu.add_command(label="About", command=self.show_about)
        menu_bar.add_cascade(label="Help", menu=help_menu)

        # Create notebook for tabs
        self.notebook = ttk.Notebook(self.root)
        self.notebook.pack(fill=tk.BOTH, expand=True, padx=10, pady=10)
        
        # Websites tab
        self.websites_frame = ttk.Frame(self.notebook)
        self.notebook.add(self.websites_frame, text="Websites")
        self.setup_websites_tab()
        
        # Scan Results tab
        self.results_frame = ttk.Frame(self.notebook)
        self.notebook.add(self.results_frame, text="Scan Results")
        self.setup_results_tab()
        
        # Settings tab
        self.settings_frame = ttk.Frame(self.notebook)
        self.notebook.add(self.settings_frame, text="Settings")
        self.setup_settings_tab()
        
        # Reports tab
        self.reports_frame = ttk.Frame(self.notebook)
        self.notebook.add(self.reports_frame, text="Reports")
        self.setup_reports_tab()
    
    def setup_websites_tab(self):
        # Top frame for controls
        controls_frame = ttk.Frame(self.websites_frame)
        controls_frame.pack(fill=tk.X, padx=10, pady=10)
        
        # Add website section
        add_frame = ttk.LabelFrame(controls_frame, text="Add Website", padding=10)
        add_frame.pack(fill=tk.X, pady=(0, 10))
        
        ttk.Label(add_frame, text="URL:").grid(row=0, column=0, sticky='w')
        self.url_entry = ttk.Entry(add_frame, width=50)
        self.url_entry.grid(row=0, column=1, padx=5)
        
        ttk.Label(add_frame, text="Name:").grid(row=0, column=2, sticky='w', padx=(20, 0))
        self.name_entry = ttk.Entry(add_frame, width=30)
        self.name_entry.grid(row=0, column=3, padx=5)
        
        ttk.Button(add_frame, text="Add Website", command=self.add_website).grid(row=0, column=4, padx=10)
        
        # Bulk operations
        bulk_frame = ttk.Frame(controls_frame)
        bulk_frame.pack(fill=tk.X, pady=(0, 10))
        
        ttk.Button(bulk_frame, text="Import from File", command=self.import_websites).pack(side=tk.LEFT, padx=5)
        ttk.Button(bulk_frame, text="Scan All", command=self.scan_all_websites).pack(side=tk.LEFT, padx=5)
        ttk.Button(bulk_frame, text="Scan Selected", command=self.scan_selected).pack(side=tk.LEFT, padx=5)
        ttk.Button(bulk_frame, text="Delete Selected", command=self.delete_selected).pack(side=tk.LEFT, padx=5)
        
        # Websites list
        list_frame = ttk.LabelFrame(self.websites_frame, text="Monitored Websites", padding=10)
        list_frame.pack(fill=tk.BOTH, expand=True, padx=10, pady=(0, 10))

        # Search bar for filtering websites
        search_frame = ttk.Frame(list_frame)
        search_frame.grid(row=0, column=0, columnspan=2, sticky='ew', pady=(0, 5))
        self.search_var = tk.StringVar()
        self.search_entry = ttk.Entry(search_frame, textvariable=self.search_var)
        self.search_entry.pack(side=tk.LEFT, fill=tk.X, expand=True)
        self.search_entry.bind('<Return>', self.filter_websites)
        ttk.Button(search_frame, text="Search", command=self.filter_websites).pack(side=tk.LEFT, padx=5)
        ttk.Button(search_frame, text="Clear", command=self.clear_search).pack(side=tk.LEFT)

        # Treeview for websites with comprehensive columns - UPDATED to include MX Records
        columns = ('ID', 'Name', 'URL', 'Last Checked', 'Status Code', 'SSL', 'Registrar', 'Domain Age', 'MX Records', 'Changes', 'Risk Score', 'Issues')
        self.websites_tree = ttk.Treeview(list_frame, columns=columns, show='headings', selectmode='extended')
        
        # Configure column widths and headings - UPDATED to include MX Records
        column_configs = {
            'ID': 40,
            'Name': 140,  # Slightly reduced
            'URL': 200,   # Slightly reduced
            'Last Checked': 100,  # Slightly reduced
            'Status Code': 75,    # Slightly reduced
            'SSL': 55,            # Slightly reduced
            'Registrar': 100,     # Slightly reduced
            'Domain Age': 85,     # Slightly reduced
            'MX Records': 85,     # NEW COLUMN
            'Changes': 65,        # Slightly reduced
            'Risk Score': 75,     # Slightly reduced
            'Issues': 150         # Reduced to fit
        }
        
        for col in columns:
            self.websites_tree.heading(
                col,
                text=col,
                command=lambda _col=col: self.sort_websites_tree(_col, False)
            )
            self.websites_tree.column(col, width=column_configs.get(col, 100))
        
        # Scrollbars
        v_scrollbar = ttk.Scrollbar(list_frame, orient="vertical", command=self.websites_tree.yview)
        h_scrollbar = ttk.Scrollbar(list_frame, orient="horizontal", command=self.websites_tree.xview)
        self.websites_tree.configure(yscrollcommand=v_scrollbar.set, xscrollcommand=h_scrollbar.set)
        
        self.websites_tree.grid(row=1, column=0, sticky='nsew')
        v_scrollbar.grid(row=1, column=1, sticky='ns')
        h_scrollbar.grid(row=2, column=0, sticky='ew')

        list_frame.grid_rowconfigure(1, weight=1)
        list_frame.grid_columnconfigure(0, weight=1)

        # Bind double-click to view details
        self.websites_tree.bind('<Double-1>', self.view_website_details)

        # Progress bar, status label, and cancel button for scanning (hidden initially)
        self.progress_frame = ttk.Frame(self.websites_frame)
        self.scan_progress = ttk.Progressbar(self.progress_frame, mode='determinate')
        self.progress_bottom = ttk.Frame(self.progress_frame)
        self.scan_status_label = ttk.Label(self.progress_bottom, text="")
        self.cancel_scan_button = ttk.Button(self.progress_bottom, text="Cancel", command=self.cancel_scan, state=tk.DISABLED)

    def sort_websites_tree(self, column, reverse):
        """Sort the websites treeview by a given column."""
        data = [(self.websites_tree.set(k, column), k) for k in self.websites_tree.get_children('')]

        def sort_key(item):
            value = item[0]
            try:
                return float(value)
            except (ValueError, TypeError):
                match = re.search(r'-?\d+(?:\.\d+)?', str(value))
                if match:
                    try:
                        return float(match.group())
                    except ValueError:
                        pass
                return str(value).lower()

        data.sort(key=sort_key, reverse=reverse)

        for index, (_, k) in enumerate(data):
            self.websites_tree.move(k, '', index)

        for col in self.websites_tree["columns"]:
            heading_text = col
            if col == column:
                heading_text += ' ▼' if reverse else ' ▲'
                self.websites_tree.heading(
                    col,
                    text=heading_text,
                    command=lambda _col=col, _rev=not reverse: self.sort_websites_tree(_col, _rev)
                )
            else:
                self.websites_tree.heading(
                    col,
                    text=heading_text,
                    command=lambda _col=col: self.sort_websites_tree(_col, False)
                )

        self.last_sort_column = column
        self.last_sort_reverse = reverse

    def setup_results_tab(self):
        # Filter frame
        filter_frame = ttk.LabelFrame(self.results_frame, text="Filters", padding=10)
        filter_frame.pack(fill=tk.X, padx=10, pady=10)
        
        ttk.Label(filter_frame, text="Website:").grid(row=0, column=0, sticky='w')
        self.filter_website = ttk.Combobox(filter_frame, width=30)
        self.filter_website.grid(row=0, column=1, padx=5)
        
        ttk.Label(filter_frame, text="Date Range:").grid(row=0, column=2, sticky='w', padx=(20, 0))
        self.filter_days = ttk.Combobox(filter_frame, values=['7', '30', '90', 'All'], width=10)
        self.filter_days.set('30')
        self.filter_days.grid(row=0, column=3, padx=5)
        
        ttk.Button(filter_frame, text="Apply Filter", command=self.apply_results_filter).grid(row=0, column=4, padx=10)
        
        # Results list
        results_list_frame = ttk.LabelFrame(self.results_frame, text="Scan Results", padding=10)
        results_list_frame.pack(fill=tk.BOTH, expand=True, padx=10, pady=(0, 10))
        
        # UPDATED to include MX Records column
        columns = ('Date', 'Website', 'Status Code', 'SSL Valid', 'Registrar', 'MX Records', 'Changes', 'Risk Score')
        self.results_tree = ttk.Treeview(results_list_frame, columns=columns, show='headings')
        
        for col in columns:
            self.results_tree.heading(col, text=col)
            self.results_tree.column(col, width=120)
        
        # Scrollbar for results
        results_scrollbar = ttk.Scrollbar(results_list_frame, orient="vertical", command=self.results_tree.yview)
        self.results_tree.configure(yscrollcommand=results_scrollbar.set)
        
        self.results_tree.grid(row=0, column=0, sticky='nsew')
        results_scrollbar.grid(row=0, column=1, sticky='ns')
        
        results_list_frame.grid_rowconfigure(0, weight=1)
        results_list_frame.grid_columnconfigure(0, weight=1)
        
        self.load_scan_results()
    
    def setup_settings_tab(self):
        # Database settings
        db_frame = ttk.LabelFrame(self.settings_frame, text="Database", padding=10)
        db_frame.pack(fill=tk.X, padx=10, pady=10)

        ttk.Label(db_frame, text="Database Path:").grid(row=0, column=0, sticky='w')
        self.db_path_entry = ttk.Entry(db_frame, width=50)
        self.db_path_entry.insert(0, self.db_path)
        self.db_path_entry.grid(row=0, column=1, padx=5)
        ttk.Button(db_frame, text="Browse...", command=self.browse_db_path).grid(row=0, column=2, padx=5)

        # Email settings
        email_frame = ttk.LabelFrame(self.settings_frame, text="Email Notification Settings", padding=10)
        email_frame.pack(fill=tk.X, padx=10, pady=10)
        
        # SMTP settings
        ttk.Label(email_frame, text="SMTP Server:").grid(row=0, column=0, sticky='w')
        self.smtp_server_entry = ttk.Entry(email_frame, width=30)
        self.smtp_server_entry.insert(0, self.settings.get('email_smtp_server', ''))
        self.smtp_server_entry.grid(row=0, column=1, padx=5)
        
        ttk.Label(email_frame, text="SMTP Port:").grid(row=0, column=2, sticky='w', padx=(20, 0))
        self.smtp_port_entry = ttk.Entry(email_frame, width=10)
        self.smtp_port_entry.insert(0, self.settings.get('email_smtp_port', ''))
        self.smtp_port_entry.grid(row=0, column=3, padx=5)
        
        ttk.Label(email_frame, text="Username:").grid(row=1, column=0, sticky='w')
        self.email_username_entry = ttk.Entry(email_frame, width=30)
        self.email_username_entry.insert(0, self.settings.get('email_username', ''))
        self.email_username_entry.grid(row=1, column=1, padx=5)
        
        ttk.Label(email_frame, text="Password:").grid(row=1, column=2, sticky='w', padx=(20, 0))
        self.email_password_entry = ttk.Entry(email_frame, width=20, show='*')
        self.email_password_entry.insert(0, self.settings.get('email_password', ''))
        self.email_password_entry.grid(row=1, column=3, padx=5)
        
        ttk.Label(email_frame, text="Notification Emails:").grid(row=2, column=0, sticky='w')
        self.notification_emails_entry = ttk.Entry(email_frame, width=50)
        self.notification_emails_entry.insert(0, self.settings.get('notification_emails', ''))
        self.notification_emails_entry.grid(row=2, column=1, columnspan=2, padx=5)
        
        # Scan settings - UPDATED to include retry settings
        scan_frame = ttk.LabelFrame(self.settings_frame, text="Scan Settings", padding=10)
        scan_frame.pack(fill=tk.X, padx=10, pady=10)
        
        ttk.Label(scan_frame, text="Scan Frequency (days):").grid(row=0, column=0, sticky='w')
        self.scan_frequency_entry = ttk.Entry(scan_frame, width=10)
        self.scan_frequency_entry.insert(0, self.settings.get('scan_frequency_days', '7'))
        self.scan_frequency_entry.grid(row=0, column=1, padx=5)
        
        # NEW: Retry settings
        ttk.Label(scan_frame, text="Scan Retries:").grid(row=0, column=2, sticky='w', padx=(20, 0))
        self.scan_retries_entry = ttk.Entry(scan_frame, width=10)
        self.scan_retries_entry.insert(0, self.settings.get('scan_retries', '5'))
        self.scan_retries_entry.grid(row=0, column=3, padx=5)
        
        ttk.Label(scan_frame, text="Retry Delay (seconds):").grid(row=1, column=0, sticky='w')
        self.retry_delay_entry = ttk.Entry(scan_frame, width=10)
        self.retry_delay_entry.insert(0, self.settings.get('retry_delay_seconds', '3'))
        self.retry_delay_entry.grid(row=1, column=1, padx=5)
        
        # GitHub settings
        github_frame = ttk.LabelFrame(self.settings_frame, text="GitHub Integration", padding=10)
        github_frame.pack(fill=tk.X, padx=10, pady=10)
        
        ttk.Label(github_frame, text="GitHub Repository:").grid(row=0, column=0, sticky='w')
        self.github_repo_entry = ttk.Entry(github_frame, width=50)
        self.github_repo_entry.insert(0, self.settings.get('github_repo', ''))
        self.github_repo_entry.grid(row=0, column=1, padx=5)
        
        ttk.Button(github_frame, text="Sync to GitHub", command=self.sync_to_github).grid(row=0, column=2, padx=10)
        ttk.Button(github_frame, text="Pull from GitHub", command=self.pull_from_github).grid(row=0, column=3, padx=5)

        # Appearance settings
        appearance_frame = ttk.LabelFrame(self.settings_frame, text="Appearance", padding=10)
        appearance_frame.pack(fill=tk.X, padx=10, pady=10)

        ttk.Label(appearance_frame, text="Theme:").grid(row=0, column=0, sticky='w')
        self.theme_var = tk.StringVar(value=self.settings.get('theme', 'light'))
        ttk.Radiobutton(appearance_frame, text="Light", variable=self.theme_var, value='light',
                        command=lambda: self.apply_theme('light')).grid(row=0, column=1, padx=5)
        ttk.Radiobutton(appearance_frame, text="Dark", variable=self.theme_var, value='dark',
                        command=lambda: self.apply_theme('dark')).grid(row=0, column=2, padx=5)

        # Save button
        ttk.Button(self.settings_frame, text="Save Settings", command=self.save_settings).pack(pady=20)


    def browse_db_path(self):
        """Browse for a database file"""
<<<<<<< HEAD
        path = filedialog.askopenfilename(defaultextension=".db",
                                          filetypes=[("SQLite Database", "*.db"), ("All Files", "*.*")])
=======
        path = filedialog.asksaveasfilename(defaultextension=".db",
                                            filetypes=[("SQLite Database", "*.db"), ("All Files", "*.*")])
>>>>>>> 6a79f0d6
        if path:
            self.db_path_entry.delete(0, tk.END)
            self.db_path_entry.insert(0, path)

    def setup_reports_tab(self):
        # Report generation
        report_frame = ttk.LabelFrame(self.reports_frame, text="Generate Reports", padding=10)
        report_frame.pack(fill=tk.X, padx=10, pady=10)
        
        ttk.Button(report_frame, text="Risk Assessment Report", command=self.generate_risk_report).pack(side=tk.LEFT, padx=5)
        ttk.Button(report_frame, text="Changes Report", command=self.generate_changes_report).pack(side=tk.LEFT, padx=5)
        ttk.Button(report_frame, text="Weekly Summary", command=self.generate_weekly_summary).pack(side=tk.LEFT, padx=5)
        
        # Report display
        self.report_text = scrolledtext.ScrolledText(self.reports_frame, height=30)
        self.report_text.pack(fill=tk.BOTH, expand=True, padx=10, pady=10)
    
    def add_website(self):
        """Add a new website to monitor"""
        url = self.url_entry.get().strip()
        name = self.name_entry.get().strip() or url
        
        if not url:
            messagebox.showerror("Error", "Please enter a URL")
            return
        
        # Add http if not present
        if not url.startswith(('http://', 'https://')):
            url = 'https://' + url
        
        try:
            conn = sqlite3.connect(self.db_path)
            cursor = conn.cursor()
            cursor.execute("INSERT INTO websites (url, name) VALUES (?, ?)", (url, name))
            conn.commit()
            conn.close()
            
            self.url_entry.delete(0, tk.END)
            self.name_entry.delete(0, tk.END)
            self.load_websites()
            messagebox.showinfo("Success", f"Added {url} to monitoring list")
            
        except sqlite3.IntegrityError:
            messagebox.showerror("Error", "Website already exists in database")
    
    def load_websites(self, search_term=None):
        """Load websites into the treeview with comprehensive information including domain age and MX records"""
        for item in self.websites_tree.get_children():
            self.websites_tree.delete(item)

        conn = sqlite3.connect(self.db_path)
        cursor = conn.cursor()

        # First get all websites with optional search filter
        if search_term:
            cursor.execute(
                'SELECT id, name, url, last_checked FROM websites '
                'WHERE name LIKE ? OR url LIKE ? ORDER BY name',
                (f"%{search_term}%", f"%{search_term}%")
            )
        else:
            cursor.execute('SELECT id, name, url, last_checked FROM websites ORDER BY name')
        websites = cursor.fetchall()
        
        # Then get latest scan data for each website individually
        for website in websites:
            website_id, name, url, last_checked = website
            
            # Get the most recent scan result for this specific website - UPDATED to include MX data
            cursor.execute('''
                SELECT status_code, ssl_valid, registrar, changes_detected, 
                    risk_score, additional_checks, mx_record_count, mx_check_status
                FROM scan_results 
                WHERE website_id = ? 
                ORDER BY scan_date DESC 
                LIMIT 1
            ''', (website_id,))
            
            scan_data = cursor.fetchone()
            
            if scan_data:
                status_code, ssl_valid, registrar, changes_detected, risk_score, additional_checks, mx_record_count, mx_check_status = scan_data
            else:
                # No scan data available
                status_code, ssl_valid, registrar, changes_detected, risk_score, additional_checks, mx_record_count, mx_check_status = 0, None, None, None, 0, '{}', 0, 'not_checked'
            
            # Format display values with proper handling of NULL/default values
            if status_code == 0 or status_code is None:
                status_display = 'Not Scanned'
            else:
                status_display = str(status_code)
            
            # SSL display - fix the logic
            if ssl_valid == 1 or ssl_valid is True:
                ssl_display = '✓ Valid'
            elif ssl_valid == 0 or ssl_valid is False:
                ssl_display = '✗ Invalid'
            else:
                ssl_display = 'Not Scanned'
            
            # Registrar display
            if registrar and registrar not in ['Unknown', 'Whois lookup failed']:
                registrar_display = registrar
            elif status_code and status_code != 0:
                registrar_display = 'Unknown'
            else:
                registrar_display = 'Not Scanned'
            
            # Domain Age display
            domain_age_display = 'Not Scanned'
            if additional_checks and additional_checks != '{}':
                try:
                    checks = json.loads(additional_checks) if isinstance(additional_checks, str) else additional_checks
                    domain_age_days = checks.get('domain_age_days')
                    
                    if domain_age_days is not None:
                        if domain_age_days < 30:
                            domain_age_display = f"{domain_age_days}d ⚠️"  # Warning for new domains
                        elif domain_age_days < 365:
                            domain_age_display = f"{domain_age_days}d"
                        elif domain_age_days < 3650:  # Less than 10 years
                            years = domain_age_days // 365
                            remaining_days = domain_age_days % 365
                            if remaining_days > 30:
                                domain_age_display = f"{years}y {remaining_days // 30}m"
                            else:
                                domain_age_display = f"{years}y"
                        else:  # 10+ years
                            years = domain_age_days // 365
                            domain_age_display = f"{years}y+"
                    elif status_code and status_code != 0:
                        domain_age_display = 'Unknown'
                except:
                    if status_code and status_code != 0:
                        domain_age_display = 'Unknown'
            
            # NEW: MX Records display
            mx_display = 'Not Scanned'
            if mx_check_status and mx_check_status != 'not_checked':
                if mx_check_status == 'success':
                    if mx_record_count and mx_record_count > 0:
                        mx_display = f"✓ {mx_record_count} MX"
                    else:
                        mx_display = "✗ No MX"
                elif mx_check_status == 'error':
                    mx_display = '⚠ Error'
                elif mx_check_status == 'no_records':
                    mx_display = '✗ No MX'
                else:
                    mx_display = 'Unknown'
            elif status_code and status_code != 0:
                mx_display = 'Not Checked'
            
            # Changes display
            if changes_detected == 1:
                changes_display = '⚠ Yes'
            elif changes_detected == 0:
                changes_display = '✓ No'
            else:
                changes_display = 'Not Scanned'
            
            # Risk score display
            if risk_score is None or (risk_score == 0 and status_code == 0):
                risk_display = 'Not Scanned'
            else:
                risk_display = f"{risk_score}/100"
            
            # Analyze issues from additional checks
            issues = []
            if additional_checks and additional_checks != '{}':
                try:
                    checks = json.loads(additional_checks) if isinstance(additional_checks, str) else additional_checks
                    if 'suspicious_domain' in checks:
                        issues.append('Suspicious Domain')
                    if 'new_domain_warning' in checks:
                        issues.append('New Domain')
                    if checks.get('https_redirect') == False:
                        issues.append('No HTTPS Redirect')
                    if 'http_error' in checks:
                        issues.append('HTTP Error')
                    if 'scan_error' in checks:
                        issues.append('Scan Error')
                except:
                    pass
            
            # Add scan-based issues only if actually scanned
            if status_code and status_code != 0:
                if status_code >= 400:
                    issues.append(f'HTTP {status_code}')
                if ssl_valid == 0 or ssl_valid is False:
                    issues.append('SSL Issues')
                if risk_score and risk_score >= 50:
                    issues.append('High Risk')
                # NEW: Add MX-related issues
                if mx_check_status == 'error':
                    issues.append('MX Check Failed')
                elif mx_record_count == 0 and mx_check_status == 'success':
                    issues.append('No Mail Servers')
            
            if issues:
                issues_display = '; '.join(issues[:3])
                if len(issues) > 3:
                    issues_display += f' (+{len(issues)-3} more)'
            elif status_code and status_code != 0:
                issues_display = 'None'
            else:
                issues_display = 'Not Scanned'
            
            # Determine tag for color coding (enhanced with domain age and MX issues)
            if status_code == 0 or status_code is None:
                tag = 'not_scanned'
            elif risk_score and risk_score >= 50:
                tag = 'high_risk'
            elif risk_score and risk_score >= 20:
                tag = 'medium_risk'
            elif domain_age_display.endswith('⚠️'):  # New domain warning
                tag = 'new_domain'
            elif mx_record_count == 0 and mx_check_status == 'success':  # No MX records
                tag = 'mx_warning'
            else:
                tag = 'low_risk'
            
            # Insert the row - UPDATED to include MX records
            self.websites_tree.insert('', tk.END, values=(
                website_id, name, url, 
                last_checked[:16] if last_checked else 'Never',
                status_display, ssl_display, registrar_display,
                domain_age_display,  # Domain Age column
                mx_display,  # NEW: MX Records column
                changes_display, risk_display, issues_display
            ), tags=(tag,))
        
        conn.close()
        
        # Configure tags for color coding (enhanced with MX warning tag)
        self.websites_tree.tag_configure('high_risk', background='#ffebee')  # Light red
        self.websites_tree.tag_configure('medium_risk', background='#fff3e0')  # Light orange
        self.websites_tree.tag_configure('low_risk', background='#e8f5e8')  # Light green
        self.websites_tree.tag_configure('not_scanned', background='#f5f5f5')  # Light gray
        self.websites_tree.tag_configure('new_domain', background='#fff9c4')  # Light yellow for new domains
        self.websites_tree.tag_configure('mx_warning', background='#fce4ec')  # Light pink for MX issues

        # Reapply previous sorting if available
        if self.last_sort_column:
            self.sort_websites_tree(self.last_sort_column, self.last_sort_reverse)

    def filter_websites(self, event=None):
        """Filter websites based on search entry text."""
        search_text = self.search_var.get().strip()
        self.load_websites(search_text)

    def clear_search(self):
        """Clear the website search filter and reload all websites."""
        self.search_var.set('')
        self.load_websites()

    def show_about(self):
        """Display application information."""
        messagebox.showinfo("About", "Personal Website Scanner")

    def perform_mx_check(self, domain):
        """NEW: Perform MX record check for a domain"""
        mx_result = {
            'mx_record_count': 0,
            'mx_records': '',
            'mx_check_status': 'not_checked',
            'mx_error': None
        }
        
        try:
            print(f"Checking MX records for {domain}...")
            
            # Query MX records
            mx_records = dns.resolver.resolve(domain, 'MX')
            
            # Process MX records
            mx_list = []
            for mx in mx_records:
                mx_entry = f"{mx.preference} {mx.exchange.to_text()}"
                mx_list.append(mx_entry)
                print(f"  Found MX: {mx_entry}")
            
            if mx_list:
                mx_result['mx_record_count'] = len(mx_list)
                mx_result['mx_records'] = '; '.join(mx_list)
                mx_result['mx_check_status'] = 'success'
                print(f"  ✓ Found {len(mx_list)} MX record(s)")
            else:
                mx_result['mx_check_status'] = 'no_records'
                print(f"  ✗ No MX records found")
                
        except dns.resolver.NXDOMAIN:
            mx_result['mx_check_status'] = 'error'
            mx_result['mx_error'] = 'Domain does not exist'
            print(f"  ✗ Domain does not exist")
            
        except dns.resolver.NoAnswer:
            mx_result['mx_check_status'] = 'no_records'
            print(f"  ○ Domain exists but has no MX records")
            
        except dns.resolver.Timeout:
            mx_result['mx_check_status'] = 'error'
            mx_result['mx_error'] = 'DNS query timeout'
            print(f"  ⚠ DNS query timeout")
            
        except Exception as e:
            mx_result['mx_check_status'] = 'error'
            mx_result['mx_error'] = str(e)
            print(f"  ✗ MX check error: {str(e)}")
        
        return mx_result
    
    def scan_website(self, website_id, url):
        """Perform comprehensive scan of a website with improved change detection and MX checks"""
        try:
            print(f"Scanning website: {url}")
            
            # Get previous scan for comparison - UPDATED to include MX data
            conn = sqlite3.connect(self.db_path)
            cursor = conn.cursor()
            cursor.execute('''
                SELECT source_code_hash, page_title, registrar, additional_checks, 
                       mx_record_count, mx_records FROM scan_results 
                WHERE website_id = ? 
                ORDER BY scan_date DESC LIMIT 1
            ''', (website_id,))
            
            previous_scan = cursor.fetchone()
            previous_hash = previous_scan[0] if previous_scan else None
            previous_title = previous_scan[1] if previous_scan else None
            previous_registrar = previous_scan[2] if previous_scan else None
            previous_additional = previous_scan[3] if previous_scan else None
            previous_mx_count = previous_scan[4] if previous_scan and len(previous_scan) > 4 else None
            previous_mx_records = previous_scan[5] if previous_scan and len(previous_scan) > 5 else None
            
            # Get previous content metrics for comparison
            previous_content_length = None
            previous_normalized_length = None
            if previous_additional:
                try:
                    prev_checks = json.loads(previous_additional)
                    previous_content_length = prev_checks.get('content_length')
                    previous_normalized_length = prev_checks.get('normalized_length')
                except:
                    pass
            
            print(f"Previous scan data:")
            print(f"  Previous hash: {previous_hash}")
            print(f"  Previous content length: {previous_content_length}")
            print(f"  Previous normalized length: {previous_normalized_length}")
            print(f"  Previous MX count: {previous_mx_count}")
            
            # Perform current scan
            scan_result = self.perform_website_checks(url)
            scan_result['website_id'] = website_id
            
            current_hash = scan_result.get('source_code_hash', '')
            current_content_length = scan_result.get('additional_checks', {}).get('content_length')
            current_normalized_length = scan_result.get('additional_checks', {}).get('normalized_length')
            current_mx_count = scan_result.get('mx_record_count', 0)
            current_mx_records = scan_result.get('mx_records', '')
            
            print(f"Current scan data:")
            print(f"  Current hash: {current_hash}")
            print(f"  Current content length: {current_content_length}")
            print(f"  Current normalized length: {current_normalized_length}")
            print(f"  Current MX count: {current_mx_count}")
            
            # Enhanced change detection including MX records
            changes_detected = False
            change_details = []
            
            # 1. Content hash comparison with categorization
            if previous_hash and current_hash:
                if previous_hash != current_hash:
                    # Content has changed - analyze the type of change
                    change_analysis = self.analyze_content_changes(
                        previous_hash, current_hash,
                        previous_content_length, current_content_length,
                        previous_normalized_length, current_normalized_length
                    )
                    
                    change_type = change_analysis['change_type']
                    change_pct = change_analysis['change_pct']
                    
                    # Always flag as a change, but categorize it
                    changes_detected = True
                    
                    # Create appropriate change details based on type
                    if change_type == 'informational':
                        if change_pct is not None:
                            change_details.append(f'Minor content change ({change_pct:.1f}% - informational)')
                        else:
                            change_details.append('Minor content change (informational)')
                        print(f"  ℹ INFORMATIONAL content change detected")
                        
                    elif change_type == 'moderate':
                        if change_pct is not None:
                            change_details.append(f'Moderate content change ({change_pct:.1f}%)')
                        else:
                            change_details.append('Moderate content change')
                        print(f"  ⚠ MODERATE content change detected")
                        
                    elif change_type == 'major':
                        if change_pct is not None:
                            change_details.append(f'Major content change ({change_pct:.1f}%)')
                        else:
                            change_details.append('Major content change')
                        print(f"  🚨 MAJOR content change detected")
                    
                    # Store change type for later use
                    scan_result['additional_checks']['content_change_type'] = change_type
                    if change_pct is not None:
                        scan_result['additional_checks']['content_change_percentage'] = round(change_pct, 1)
                        
                else:
                    print(f"  ✓ No content changes")
            elif not previous_hash and current_hash:
                # First scan - not a change
                print(f"  ○ First scan - baseline established")
            elif previous_hash and not current_hash:
                # Current scan failed to get content
                print(f"  ⚠ Current scan failed to retrieve content")
            
            # 2. Page title comparison
            current_title = scan_result.get('page_title', '')
            if previous_title and current_title:
                if not self.titles_similar(previous_title, current_title):
                    changes_detected = True
                    change_details.append(f'Title changed: "{previous_title}" → "{current_title}"')
                    print(f"  ✓ Significant title change detected")
                elif previous_title != current_title:
                    print(f"  ○ Minor title change ignored")
            
            # 3. Registrar change (always significant)
            current_registrar = scan_result.get('registrar', '')
            if previous_registrar and current_registrar:
                if (previous_registrar != current_registrar and 
                    current_registrar not in ['Unknown', 'Whois lookup failed'] and
                    previous_registrar not in ['Unknown', 'Whois lookup failed']):
                    changes_detected = True
                    change_details.append(f'Registrar changed: {previous_registrar} → {current_registrar}')
                    print(f"  ✓ Registrar change detected")
            
            # 4. NEW: MX Record changes (always significant for mail infrastructure)
            if previous_mx_count is not None and current_mx_count is not None:
                if previous_mx_count != current_mx_count:
                    changes_detected = True
                    change_details.append(f'MX record count changed: {previous_mx_count} → {current_mx_count}')
                    print(f"  ✓ MX record count change detected")
                elif previous_mx_records and current_mx_records and previous_mx_records != current_mx_records:
                    changes_detected = True
                    change_details.append(f'MX records changed')
                    print(f"  ✓ MX record content change detected")
                    # Store detailed MX change info
                    scan_result['additional_checks']['mx_change_details'] = f'From: {previous_mx_records} To: {current_mx_records}'
            
            # Store change detection results
            scan_result['changes_detected'] = changes_detected
            if change_details:
                scan_result['additional_checks']['change_details'] = '; '.join(change_details)
                scan_result['additional_checks']['change_count'] = len(change_details)
            
            print(f"Final change detection result: {'CHANGES DETECTED' if changes_detected else 'NO SIGNIFICANT CHANGES'}")
            if change_details:
                print(f"Change details: {'; '.join(change_details)}")
            
            # Calculate risk score
            risk_score = self.calculate_risk_score(scan_result)
            scan_result['risk_score'] = risk_score
            
            # Save results to database - UPDATED to include MX data
            cursor.execute('''
                INSERT INTO scan_results 
                (website_id, registrar, page_title, status_code, ssl_valid, 
                ssl_issuer, ssl_expiry, source_code_hash, changes_detected, 
                risk_score, mx_record_count, mx_records, mx_check_status, additional_checks)
                VALUES (?, ?, ?, ?, ?, ?, ?, ?, ?, ?, ?, ?, ?, ?)
            ''', (
                scan_result['website_id'], scan_result['registrar'], 
                scan_result['page_title'], scan_result['status_code'],
                scan_result['ssl_valid'], scan_result['ssl_issuer'],
                scan_result['ssl_expiry'], scan_result['source_code_hash'],
                scan_result['changes_detected'], scan_result['risk_score'],
                scan_result.get('mx_record_count', 0), scan_result.get('mx_records', ''),
                scan_result.get('mx_check_status', 'not_checked'),
                json.dumps(scan_result.get('additional_checks', {}))
            ))
            
            # Update website last_checked timestamp
            cursor.execute('''
                UPDATE websites SET last_checked = CURRENT_TIMESTAMP, status = ?
                WHERE id = ?
            ''', ('scanned', website_id))
            
            conn.commit()
            conn.close()
            
            # Send notifications based on change type and risk
            if changes_detected:
                self.send_change_notification(url, scan_result, change_details)
            
            print(f"Scan completed for {url}. Risk score: {risk_score}, Changes: {changes_detected}")
            return scan_result
            
        except Exception as e:
            print(f"Error scanning {url}: {str(e)}")
            # Save error result
            try:
                conn = sqlite3.connect(self.db_path)
                cursor = conn.cursor()
                cursor.execute('''
                    INSERT INTO scan_results 
                    (website_id, additional_checks)
                    VALUES (?, ?)
                ''', (website_id, json.dumps({'scan_error': str(e)})))
                conn.commit()
                conn.close()
            except:
                pass
            return None

    def scan_website_with_retries(self, website_id, url):
        """Perform website scan with configurable retry logic"""
        import time
        
        max_retries = int(self.settings.get('scan_retries', 5))
        retry_delay = int(self.settings.get('retry_delay_seconds', 3))
        
        print(f"Starting scan for {url} (max retries: {max_retries}, delay: {retry_delay}s)")
        
        last_error = None

        for attempt in range(max_retries + 1):  # +1 because we want initial attempt + retries
            if self.scan_cancelled:
                print("  Scan cancelled during retries")
                return None
            try:
                if attempt > 0:
                    print(f"  Retry attempt {attempt}/{max_retries} for {url}")
                    time.sleep(retry_delay)
                else:
                    print(f"  Initial scan attempt for {url}")
                
                # Call the original scan method
                result = self.scan_website(website_id, url)
                
                if result is not None:
                    # Check if scan was successful (no major errors)
                    additional_checks = result.get('additional_checks', {})
                    
                    # Define what constitutes a "retry-worthy" error
                    retry_worthy_errors = ['scan_error', 'http_error', 'ssl_error']
                    has_retry_worthy_error = any(error in additional_checks for error in retry_worthy_errors)
                    
                    # If no retry-worthy errors, consider it successful
                    if not has_retry_worthy_error:
                        if attempt > 0:
                            print(f"  ✓ Scan succeeded on retry attempt {attempt} for {url}")
                        else:
                            print(f"  ✓ Scan succeeded on first attempt for {url}")
                        return result
                    else:
                        # Log the error but continue to retry
                        error_details = [f"{k}: {v}" for k, v in additional_checks.items() if k in retry_worthy_errors]
                        print(f"  ⚠ Scan completed with errors on attempt {attempt + 1}: {'; '.join(error_details)}")
                        last_error = f"Scan errors: {'; '.join(error_details)}"
                        
                        # If this was our last attempt, we'll save this result anyway
                        if attempt == max_retries:
                            print(f"  ✗ Max retries reached for {url}, saving last result with errors")
                            return result
                else:
                    # Scan returned None (complete failure)
                    last_error = "Scan returned None - complete failure"
                    print(f"  ✗ Complete scan failure on attempt {attempt + 1} for {url}")
                    
            except Exception as e:
                last_error = str(e)
                print(f"  ✗ Exception on attempt {attempt + 1} for {url}: {last_error}")
                
                # If this was our last attempt, save the error
                if attempt == max_retries:
                    print(f"  ✗ Max retries reached for {url}, saving error result")
                    try:
                        conn = sqlite3.connect(self.db_path)
                        cursor = conn.cursor()
                        cursor.execute('''
                            INSERT INTO scan_results 
                            (website_id, additional_checks)
                            VALUES (?, ?)
                        ''', (website_id, json.dumps({
                            'scan_error': f'Failed after {max_retries} retries: {last_error}',
                            'retry_attempts': max_retries,
                            'final_error': last_error
                        })))
                        conn.commit()
                        conn.close()
                    except Exception as db_error:
                        print(f"  ✗ Failed to save error result: {db_error}")
                    return None
        
        # This should never be reached, but just in case
        print(f"  ✗ Unexpected end of retry loop for {url}")
        return None

    def send_change_notification(self, url, scan_result, change_details):
        """Send notification about detected changes (only for moderate/major changes) including MX changes"""
        if not self.settings.get('notification_emails'):
            return
        
        # Only send notifications for moderate or major content changes, or other significant changes
        content_change_type = scan_result.get('additional_checks', {}).get('content_change_type')
        high_risk = scan_result.get('risk_score', 0) >= 70
        has_mx_changes = any('MX record' in detail for detail in change_details)
        
        # Check if we should send notification
        should_notify = False
        if high_risk:
            should_notify = True
        elif content_change_type in ['moderate', 'major']:
            should_notify = True
        elif has_mx_changes:  # NEW: Always notify for MX changes
            should_notify = True
        elif any('Title changed' in detail or 'Registrar changed' in detail for detail in change_details):
            should_notify = True
        
        if not should_notify:
            print(f"  ○ Informational changes only - no notification sent")
            return
        
        try:
            # Categorize urgency (MX changes are high priority)
            if has_mx_changes or content_change_type == 'major' or high_risk:
                urgency = "HIGH PRIORITY"
                emoji = "🚨"
            elif content_change_type == 'moderate':
                urgency = "MEDIUM PRIORITY"
                emoji = "⚠️"
            else:
                urgency = "INFORMATIONAL"
                emoji = "ℹ️"
            
            subject = f"{emoji} Website Change Alert [{urgency}]: {url}"
            
            # NEW: Include MX record information in notification
            mx_info = ""
            if scan_result.get('mx_record_count') is not None:
                mx_count = scan_result.get('mx_record_count', 0)
                mx_status = scan_result.get('mx_check_status', 'unknown')
                mx_info = f"• MX Records: {mx_count} records ({mx_status})\n"
            
            body = f"""
    Website Change Detection Alert

    URL: {url}
    Scan Time: {datetime.now().strftime('%Y-%m-%d %H:%M:%S')}
    Risk Score: {scan_result.get('risk_score', 0)}/100
    Priority: {urgency}

    CHANGES DETECTED:
    {chr(10).join('• ' + detail for detail in change_details)}

    Current Status:
    • HTTP Status: {scan_result.get('status_code', 'Unknown')}
    • SSL Valid: {'Yes' if scan_result.get('ssl_valid') else 'No'}
    • Page Title: {scan_result.get('page_title', 'Unknown')}
    • Registrar: {scan_result.get('registrar', 'Unknown')}
    {mx_info}
    {f"Content Change Type: {content_change_type.upper()}" if content_change_type else ""}

    Please review this website for potential security issues.

    ---
    Website Verification Tool
            """.strip()
            
            self.send_notification_email(subject, body)
            print(f"  📧 {urgency} notification email sent for {url}")
            
        except Exception as e:
            print(f"  Failed to send change notification: {e}")

    def normalize_content_for_hashing(self, content):
        """Improved content normalization for better change detection"""
        import re
        
        # Convert to lowercase for consistency
        content = content.lower()
        
        # Remove elements that change frequently but aren't meaningful
        patterns_to_remove = [
            # Comments and scripts (most dynamic)
            r'<!--.*?-->',
            r'<script[^>]*>.*?</script>',
            r'<style[^>]*>.*?</style>',
            r'<noscript[^>]*>.*?</noscript>',
            
            # Time-based content
            r'timestamp["\'][^"\']*["\']',
            r'data-timestamp["\'][^"\']*["\']',
            r'\d{4}-\d{2}-\d{2}T\d{2}:\d{2}:\d{2}[Z\d\-\+:]*',  # ISO timestamps
            r'\d{4}-\d{2}-\d{2} \d{2}:\d{2}:\d{2}',  # Standard timestamps
            r'last[_\-]?modified["\'][^"\']*["\']',
            r'generated[_\-]?at["\'][^"\']*["\']',
            
            # Security tokens (change on every request)
            r'csrf[_\-]?token["\'][^"\']*["\']',
            r'_token["\'][^"\']*["\']',
            r'nonce["\'][^"\']*["\']',
            r'session[_\-]?id["\'][^"\']*["\']',
            
            # Analytics and tracking
            r'gtag\([^)]*\)',
            r'ga\([^)]*\)',
            r'fbq\([^)]*\)',
            r'dataLayer\.push\([^)]*\)',
            
            # Cache busters and version parameters
            r'\?v=[\d\.]+',
            r'\?ver=[\d\.]+',
            r'\?_=\d+',
            r'&t=\d+',
            r'&cache=\d+',
            
            # Random IDs and UUIDs
            r'id=["\'][a-f0-9]{8}-[a-f0-9]{4}-[a-f0-9]{4}-[a-f0-9]{4}-[a-f0-9]{12}["\']',
            r'data-id=["\'][a-f0-9]+["\']',
            
            # External tracking URLs
            r'https?://[^"\'\s]*google-analytics\.com[^"\'\s]*',
            r'https?://[^"\'\s]*googletagmanager\.com[^"\'\s]*',
            r'https?://[^"\'\s]*facebook\.net[^"\'\s]*',
            r'https?://[^"\'\s]*doubleclick\.net[^"\'\s]*',
        ]
        
        # Apply all removal patterns
        for pattern in patterns_to_remove:
            content = re.sub(pattern, '', content, flags=re.DOTALL | re.IGNORECASE)
        
        # Normalize whitespace while preserving structure
        content = re.sub(r'\s+', ' ', content)  # Multiple spaces to single space
        content = re.sub(r'>\s+<', '><', content)  # Remove spaces between tags
        content = re.sub(r'\s*=\s*', '=', content)  # Normalize attribute spacing
        
        # Remove empty attributes
        content = re.sub(r'\s+(class|id|style)=["\']["\']', '', content)
        
        # Focus on body content if available (head section is very dynamic)
        body_match = re.search(r'<body[^>]*>(.*)</body>', content, re.DOTALL | re.IGNORECASE)
        if body_match:
            content = body_match.group(1)
        
        # Remove leading/trailing whitespace
        content = content.strip()
        
        return content    
    
    def titles_similar(self, title1, title2):
        """Check if two titles are similar enough to not be considered a change"""
        import re
        
        # Normalize titles for comparison
        def normalize_title(title):
            # Remove extra whitespace and common variations
            title = re.sub(r'\s+', ' ', title.strip())
            title = re.sub(r'[^\w\s]', '', title.lower())  # Remove punctuation
            return title
        
        norm_title1 = normalize_title(title1)
        norm_title2 = normalize_title(title2)
        
        # If normalized titles are the same, consider them similar
        if norm_title1 == norm_title2:
            return True
        
        # Check if one title contains the other (common with site name variations)
        if norm_title1 in norm_title2 or norm_title2 in norm_title1:
            return True
        
        # Calculate simple similarity (number of common words)
        words1 = set(norm_title1.split())
        words2 = set(norm_title2.split())
        
        if not words1 or not words2:
            return False
        
        common_words = words1.intersection(words2)
        similarity = len(common_words) / min(len(words1), len(words2))
        
        # If 80% of words are common, consider similar
        return similarity >= 0.8
    
    def perform_website_checks(self, url):
        """Perform all website verification checks with improved SSL handling and MX record checks"""
        result = {
            'registrar': 'Unknown',
            'page_title': 'Unknown',
            'status_code': 0,
            'ssl_valid': False,
            'ssl_issuer': 'None',
            'ssl_expiry': 'Unknown',
            'source_code_hash': '',
            'mx_record_count': 0,  # NEW
            'mx_records': '',      # NEW
            'mx_check_status': 'not_checked',  # NEW
            'additional_checks': {}
        }
        
        try:
            # Parse URL
            parsed_url = urlparse(url)
            domain = parsed_url.netloc
            
            print(f"Starting checks for {url} (domain: {domain})")
            
            # 1. Registrar check using whois
            try:
                print("Checking whois...")
                w = whois.whois(domain)
                result['registrar'] = str(w.registrar) if w.registrar else 'Unknown'
                print(f"  Registrar: {result['registrar']}")
            except Exception as whois_error:
                result['registrar'] = 'Whois lookup failed'
                print(f"  Whois error: {whois_error}")
            
            # 2. NEW: MX Record check
            print("Checking MX records...")
            mx_result = self.perform_mx_check(domain)
            result['mx_record_count'] = mx_result['mx_record_count']
            result['mx_records'] = mx_result['mx_records']
            result['mx_check_status'] = mx_result['mx_check_status']
            if mx_result['mx_error']:
                result['additional_checks']['mx_error'] = mx_result['mx_error']
            
            # 3. SSL Certificate check (for HTTPS URLs)
            if parsed_url.scheme == 'https' or not parsed_url.scheme:
                print("Performing SSL check...")
                ssl_result = self.perform_ssl_check(domain)
                
                result['ssl_valid'] = ssl_result['ssl_valid']
                result['ssl_issuer'] = ssl_result['ssl_issuer']
                result['ssl_expiry'] = ssl_result['ssl_expiry']
                
                if ssl_result['ssl_error']:
                    result['additional_checks']['ssl_error'] = ssl_result['ssl_error']
                if ssl_result['ssl_version']:
                    result['additional_checks']['ssl_version'] = ssl_result['ssl_version']
                if ssl_result['ssl_cipher']:
                    result['additional_checks']['ssl_cipher'] = ssl_result['ssl_cipher']
            
            # 4. HTTP request for page title and status
            try:
                print("Making HTTP request...")
                headers = {
                    'User-Agent': 'Mozilla/5.0 (Windows NT 10.0; Win64; x64) AppleWebKit/537.36 (KHTML, like Gecko) Chrome/91.0.4472.124 Safari/537.36'
                }
                
                # Try HTTPS first, fall back to HTTP if needed
                test_url = url
                if not url.startswith(('http://', 'https://')):
                    test_url = 'https://' + url
                
                response = requests.get(test_url, timeout=15, verify=False, headers=headers, allow_redirects=True)
                result['status_code'] = response.status_code
                print(f"  HTTP Status: {response.status_code}")
                
                # Extract title and hash content
                if 'text/html' in response.headers.get('content-type', '').lower():
                    content = response.text
                    
                    # Extract title more robustly
                    import re
                    title_match = re.search(r'<title[^>]*>(.*?)</title>', content, re.IGNORECASE | re.DOTALL)
                    if title_match:
                        result['page_title'] = title_match.group(1).strip()[:200]  # Limit length
                        print(f"  Title: {result['page_title']}")
                    
                    # Create normalized content for change detection
                    normalized_content = self.normalize_content_for_hashing(content)
                    result['source_code_hash'] = hashlib.md5(normalized_content.encode('utf-8', errors='ignore')).hexdigest()
                    
                    # Store content length for additional validation
                    result['additional_checks']['content_length'] = len(content)
                    result['additional_checks']['normalized_length'] = len(normalized_content)

                else:
                    # For non-HTML content, hash the raw response
                    result['source_code_hash'] = hashlib.md5(response.content).hexdigest()
                    
            except requests.exceptions.SSLError as ssl_error:
                print(f"  HTTP SSL Error: {ssl_error}")
                result['additional_checks']['http_ssl_error'] = str(ssl_error)
                # Try HTTP version if HTTPS fails
                try:
                    http_url = url.replace('https://', 'http://')
                    response = requests.get(http_url, timeout=15, headers=headers, allow_redirects=True)
                    result['status_code'] = response.status_code
                    result['additional_checks']['https_fallback'] = 'Used HTTP due to SSL error'
                except Exception as http_error:
                    result['additional_checks']['http_error'] = str(http_error)
                    
            except Exception as http_error:
                result['additional_checks']['http_error'] = str(http_error)
                print(f"  HTTP error: {http_error}")
            
            # 5. Additional security checks
            result['additional_checks'].update(self.additional_security_checks(url, domain))
            
        except Exception as e:
            result['additional_checks']['scan_error'] = str(e)
            print(f"General scan error for {url}: {str(e)}")
        
        return result
    
    def perform_ssl_check(self, domain, port=443):
        """Enhanced SSL certificate check with better error handling"""
        ssl_result = {
            'ssl_valid': False,
            'ssl_issuer': 'None',
            'ssl_expiry': 'Unknown',
            'ssl_error': None,
            'ssl_version': None,
            'ssl_cipher': None
        }
        
        try:
            print(f"Checking SSL for {domain}:{port}")
            
            # Create SSL context with more permissive settings
            context = ssl.create_default_context()
            context.check_hostname = True
            context.verify_mode = ssl.CERT_REQUIRED
            
            # Set timeout for socket operations
            socket.setdefaulttimeout(15)
            
            # Create socket connection
            sock = socket.socket(socket.AF_INET, socket.SOCK_STREAM)
            sock.settimeout(15)
            
            try:
                # Connect to the server
                print(f"  Connecting to {domain}:{port}...")
                sock.connect((domain, port))
                
                # Wrap socket with SSL
                print(f"  Wrapping socket with SSL...")
                ssl_sock = context.wrap_socket(sock, server_hostname=domain)
                
                # Get certificate information
                cert = ssl_sock.getpeercert()
                cipher = ssl_sock.cipher()
                version = ssl_sock.version()
                
                print(f"  SSL connection successful!")
                print(f"  Protocol: {version}")
                print(f"  Cipher: {cipher}")
                
                # Parse certificate
                ssl_result['ssl_valid'] = True
                ssl_result['ssl_version'] = version
                ssl_result['ssl_cipher'] = str(cipher) if cipher else 'Unknown'
                
                # Extract issuer information more robustly
                if cert and 'issuer' in cert:
                    issuer_parts = cert['issuer']
                    issuer_name = 'Unknown'
                    
                    # Look for organization name in issuer
                    for part in issuer_parts:
                        for key, value in part:
                            if key in ['organizationName', 'O']:
                                issuer_name = value
                                break
                        if issuer_name != 'Unknown':
                            break
                    
                    # If no org name found, try common name
                    if issuer_name == 'Unknown':
                        for part in issuer_parts:
                            for key, value in part:
                                if key in ['commonName', 'CN']:
                                    issuer_name = value
                                    break
                            if issuer_name != 'Unknown':
                                break
                    
                    ssl_result['ssl_issuer'] = issuer_name
                    print(f"  Issuer: {issuer_name}")
                
                # Extract expiry date
                if cert and 'notAfter' in cert:
                    ssl_result['ssl_expiry'] = cert['notAfter']
                    print(f"  Expires: {cert['notAfter']}")
                    
                    # Check if certificate is expired or expiring soon
                    try:
                        from datetime import datetime
                        expiry_date = datetime.strptime(cert['notAfter'], '%b %d %H:%M:%S %Y %Z')
                        days_until_expiry = (expiry_date - datetime.now()).days
                        
                        if days_until_expiry < 0:
                            ssl_result['ssl_error'] = 'Certificate expired'
                            ssl_result['ssl_valid'] = False
                        elif days_until_expiry < 30:
                            ssl_result['ssl_error'] = f'Certificate expires in {days_until_expiry} days'
                            
                    except Exception as date_error:
                        print(f"  Warning: Could not parse expiry date: {date_error}")
                
                # Extract subject information for additional validation
                if cert and 'subject' in cert:
                    subject_parts = cert['subject']
                    for part in subject_parts:
                        for key, value in part:
                            if key in ['commonName', 'CN']:
                                print(f"  Subject CN: {value}")
                                # Verify domain matches certificate
                                if not self.domain_matches_cert(domain, value):
                                    ssl_result['ssl_error'] = f'Domain mismatch: {domain} vs {value}'
                                break
                
            except ssl.SSLError as ssl_error:
                error_msg = str(ssl_error)
                print(f"  SSL Error: {error_msg}")
                ssl_result['ssl_error'] = f'SSL Error: {error_msg}'
                
                # Specific SSL error handling
                if 'certificate verify failed' in error_msg.lower():
                    ssl_result['ssl_error'] = 'Certificate verification failed'
                elif 'wrong version number' in error_msg.lower():
                    ssl_result['ssl_error'] = 'SSL/TLS version mismatch'
                elif 'handshake failure' in error_msg.lower():
                    ssl_result['ssl_error'] = 'SSL handshake failed'
                    
            except socket.timeout:
                print(f"  Timeout connecting to {domain}:{port}")
                ssl_result['ssl_error'] = 'Connection timeout'
                
            except socket.gaierror as dns_error:
                print(f"  DNS resolution failed: {dns_error}")
                ssl_result['ssl_error'] = f'DNS resolution failed: {dns_error}'
                
            except ConnectionRefusedError:
                print(f"  Connection refused to {domain}:{port}")
                ssl_result['ssl_error'] = 'Connection refused'
                
            except Exception as conn_error:
                print(f"  Connection error: {conn_error}")
                ssl_result['ssl_error'] = f'Connection error: {conn_error}'
                
            finally:
                # Always close the socket
                try:
                    sock.close()
                except:
                    pass
                    
        except Exception as general_error:
            print(f"  General SSL check error: {general_error}")
            ssl_result['ssl_error'] = f'General error: {general_error}'
        
        finally:
            # Reset default timeout
            socket.setdefaulttimeout(None)
        
        print(f"  SSL check result: Valid={ssl_result['ssl_valid']}, Error={ssl_result['ssl_error']}")
        return ssl_result

    def domain_matches_cert(self, domain, cert_domain):
        """Check if domain matches certificate domain (including wildcards)"""
        # Remove www. prefix for comparison
        domain = domain.lower().replace('www.', '')
        cert_domain = cert_domain.lower().replace('www.', '')
        
        # Exact match
        if domain == cert_domain:
            return True
        
        # Wildcard match (*.example.com)
        if cert_domain.startswith('*.'):
            cert_base = cert_domain[2:]  # Remove *.
            if domain.endswith(cert_base):
                # Make sure it's a subdomain, not just a suffix
                if domain == cert_base or domain.endswith('.' + cert_base):
                    return True
        
        return False

    
    def debug_content_changes(self, url, old_hash, new_hash, old_content, new_content):
        """Debug function to help understand what's changing in content"""
        if old_hash == new_hash:
            print(f"DEBUG: No content changes for {url}")
            return
        
        print(f"DEBUG: Content change detected for {url}")
        print(f"  Old hash: {old_hash}")
        print(f"  New hash: {new_hash}")
        print(f"  Old content length: {len(old_content) if old_content else 'N/A'}")
        print(f"  New content length: {len(new_content) if new_content else 'N/A'}")
        
        # Sample comparison of first 200 characters
        if old_content and new_content:
            old_sample = old_content[:200].replace('\n', '\\n').replace('\r', '\\r')
            new_sample = new_content[:200].replace('\n', '\\n').replace('\r', '\\r')
            print(f"  Old content start: {old_sample}")
            print(f"  New content start: {new_sample}")
        
        print("  " + "="*50)
    
    def additional_security_checks(self, url, domain):
        """Additional security and legitimacy checks"""
        checks = {}
        
        try:
            # Check for suspicious patterns in domain
            suspicious_patterns = ['paypal', 'amazon', 'microsoft', 'google', 'apple']
            domain_lower = domain.lower()
            
            for pattern in suspicious_patterns:
                if pattern in domain_lower and not domain_lower.endswith(f'{pattern}.com'):
                    checks['suspicious_domain'] = f"Contains '{pattern}' but not official domain"
            
            # Check domain age (simplified)
            try:
                w = whois.whois(domain)
                if w.creation_date:
                    creation_date = w.creation_date[0] if isinstance(w.creation_date, list) else w.creation_date
                    age_days = (datetime.now() - creation_date).days
                    checks['domain_age_days'] = age_days
                    if age_days < 30:
                        checks['new_domain_warning'] = "Domain is less than 30 days old"
            except:
                pass
            
            # Check for HTTPS redirect
            if not url.startswith('https://'):
                try:
                    http_response = requests.get(f"http://{domain}", timeout=5, allow_redirects=False)
                    if http_response.status_code in [301, 302] and 'https' in http_response.headers.get('Location', ''):
                        checks['https_redirect'] = True
                    else:
                        checks['https_redirect'] = False
                except:
                    checks['https_redirect'] = 'unknown'
            
        except Exception as e:
            checks['additional_checks_error'] = str(e)
        
        return checks
    
    def calculate_risk_score(self, scan_result):
        """Calculate risk score based on scan results including MX record issues"""
        score = 0
        
        # SSL issues
        if not scan_result['ssl_valid']:
            score += 30
        
        # HTTP status issues
        if scan_result['status_code'] >= 400:
            score += 20
        
        # Registrar issues
        if scan_result['registrar'] in ['Unknown', 'Whois lookup failed']:
            score += 15
        
        # NEW: MX record issues
        mx_check_status = scan_result.get('mx_check_status', 'not_checked')
        mx_record_count = scan_result.get('mx_record_count', 0)
        
        if mx_check_status == 'error':
            score += 10  # MX check failed
        elif mx_check_status == 'success' and mx_record_count == 0:
            score += 5   # No mail servers (less critical but still noteworthy)
        
        # Additional checks
        additional = scan_result.get('additional_checks', {})
        
        if 'suspicious_domain' in additional:
            score += 40
        
        if 'new_domain_warning' in additional:
            score += 25
        
        if additional.get('https_redirect') == False:
            score += 10

        # Changes detected
        if scan_result.get('changes_detected'):
            # Check if MX changes are involved (more serious)
            if 'mx_change_details' in additional:
                score += 25  # MX changes are more critical
            else:
                score += 20  # Regular changes

        return min(score, 100)  # Cap at 100

    def start_scan_progress(self, total):
        """Show and initialize the scan progress bar"""
        self.scan_progress['value'] = 0
        self.scan_progress['maximum'] = total
        self.scan_status_label.config(text=f"Scanning 0/{total}...")
        self.cancel_scan_button.config(state=tk.NORMAL)

        if not self.scan_progress.winfo_manager():
            self.scan_progress.pack(fill=tk.X, padx=10, pady=(5, 2))
            self.progress_bottom.pack(fill=tk.X, padx=10)
            self.scan_status_label.pack(side=tk.LEFT)
            self.cancel_scan_button.pack(side=tk.RIGHT)

        self.progress_frame.place(relx=0.5, rely=0.5, anchor='center')

    def update_scan_progress(self, current, total):
        """Update progress bar and status label"""
        self.scan_progress['value'] = current
        self.scan_status_label.config(text=f"Scanning {current}/{total}...")

    def reset_scan_progress(self):
        """Hide and reset the progress bar"""
        self.scan_progress['value'] = 0
        self.scan_status_label.config(text="")
        self.cancel_scan_button.config(state=tk.DISABLED)
        self.progress_frame.place_forget()

    def cancel_scan(self):
        """Signal the active scan to cancel"""
        if self.is_scanning:
            self.scan_cancelled = True
            self.cancel_scan_button.config(state=tk.DISABLED)
            self.scan_status_label.config(text="Cancelling scan...")

    def finish_scan(self, total, cancelled):
        """Finalize scanning UI state"""
        if cancelled:
            self.scan_status_label.config(text="Scan cancelled")
        else:
            self.scan_status_label.config(text=f"Scan complete: {total} websites")
        self.is_scanning = False
        self.root.after(2000, self.reset_scan_progress)

    def scan_all_websites(self):
        """Scan all websites in separate thread with retry logic"""
        if self.is_scanning:
            return
        self.is_scanning = True
        self.scan_cancelled = False

        def scan_thread():
            conn = sqlite3.connect(self.db_path)
            cursor = conn.cursor()
            cursor.execute("SELECT id, url FROM websites")
            websites = cursor.fetchall()
            conn.close()

            total_websites = len(websites)
            self.root.after(0, lambda: self.start_scan_progress(total_websites))
            for i, (website_id, url) in enumerate(websites, 1):
                if self.scan_cancelled:
                    break
                print(f"\n--- Scanning {i}/{total_websites}: {url} ---")
                self.scan_website_with_retries(website_id, url)
                self.root.after(0, self.load_websites)
                self.root.after(0, self.load_scan_results)
                self.root.after(0, lambda i=i: self.update_scan_progress(i, total_websites))

            self.root.after(0, lambda: self.finish_scan(total_websites, self.scan_cancelled))

        threading.Thread(target=scan_thread, daemon=True).start()

        
    def scan_selected(self):
        """Scan selected websites with retry logic"""
        selection = self.websites_tree.selection()
        if not selection:
            messagebox.showwarning("Warning", "Please select websites to scan")
            return

        if self.is_scanning:
            return
        self.is_scanning = True
        self.scan_cancelled = False

        def scan_thread():
            total_selected = len(selection)
            self.root.after(0, lambda: self.start_scan_progress(total_selected))
            for i, item in enumerate(selection, 1):
                if self.scan_cancelled:
                    break
                values = self.websites_tree.item(item)['values']
                website_id, url = values[0], values[2]
                print(f"\n--- Scanning {i}/{total_selected}: {url} ---")
                self.scan_website_with_retries(website_id, url)
                self.root.after(0, self.load_websites)
                self.root.after(0, self.load_scan_results)
                self.root.after(0, lambda i=i: self.update_scan_progress(i, total_selected))

            self.root.after(0, lambda: self.finish_scan(total_selected, self.scan_cancelled))

        threading.Thread(target=scan_thread, daemon=True).start()
        
    def delete_selected(self):
        """Delete selected websites"""
        selection = self.websites_tree.selection()
        if not selection:
            messagebox.showwarning("Warning", "Please select websites to delete")
            return
        
        if messagebox.askyesno("Confirm", "Delete selected websites and all their scan results?"):
            conn = sqlite3.connect(self.db_path)
            cursor = conn.cursor()
            
            for item in selection:
                website_id = self.websites_tree.item(item)['values'][0]
                cursor.execute("DELETE FROM scan_results WHERE website_id = ?", (website_id,))
                cursor.execute("DELETE FROM websites WHERE id = ?", (website_id,))
            
            conn.commit()
            conn.close()
            self.load_websites()
    
    def import_websites(self):
        """Import websites from file"""
        filename = filedialog.askopenfilename(
            title="Select file with websites",
            filetypes=[("Text files", "*.txt"), ("CSV files", "*.csv"), ("All files", "*.*")]
        )
        
        if filename:
            try:
                with open(filename, 'r') as f:
                    lines = f.readlines()
                
                conn = sqlite3.connect(self.db_path)
                cursor = conn.cursor()
                
                added = 0
                for line in lines:
                    url = line.strip()
                    if url and not url.startswith('#'):
                        if not url.startswith(('http://', 'https://')):
                            url = 'https://' + url
                        
                        try:
                            cursor.execute("INSERT INTO websites (url, name) VALUES (?, ?)", (url, url))
                            added += 1
                        except sqlite3.IntegrityError:
                            pass  # Skip duplicates
                
                conn.commit()
                conn.close()
                self.load_websites()
                messagebox.showinfo("Success", f"Added {added} websites")
                
            except Exception as e:
                messagebox.showerror("Error", f"Failed to import: {str(e)}")
    
    def load_scan_results(self):
        """Load scan results into treeview including MX record data"""
        for item in self.results_tree.get_children():
            self.results_tree.delete(item)
        
        conn = sqlite3.connect(self.db_path)
        cursor = conn.cursor()
        
        # UPDATED to include MX record data
        cursor.execute('''
            SELECT sr.scan_date, w.name, sr.status_code, sr.ssl_valid,
                   sr.registrar, sr.mx_record_count, sr.changes_detected, sr.risk_score
            FROM scan_results sr
            JOIN websites w ON sr.website_id = w.id
            ORDER BY sr.scan_date DESC
            LIMIT 1000
        ''')
        
        results = cursor.fetchall()
        conn.close()
        
        for result in results:
            # Format the data including MX records
            mx_display = f"{result[5]} MX" if result[5] else "No MX"
            
            formatted_result = (
                result[0][:16] if result[0] else '',  # Date
                result[1],  # Website name
                result[2],  # Status code
                'Yes' if result[3] else 'No',  # SSL valid
                result[4],  # Registrar
                mx_display,  # NEW: MX Records
                'Yes' if result[6] else 'No',  # Changes detected
                result[7]  # Risk score
            )
            self.results_tree.insert('', tk.END, values=formatted_result)
    
    def apply_results_filter(self):
        """Apply filters to scan results"""
        self.load_scan_results()  # For now, just reload all
    
    def view_website_details(self, event=None):
        """View detailed information for selected website"""
        selection = self.websites_tree.selection()
        if not selection:
            return
        
        website_id = self.websites_tree.item(selection[0])['values'][0]
        self.show_website_details_window(website_id)
    
    def show_website_details_window(self, website_id):
        """Show detailed window for website"""
        details_window = tk.Toplevel(self.root)
        details_window.title("Website Details")
        details_window.geometry("800x600")
        details_window.transient(self.root)
        
        # Get website and scan data
        conn = sqlite3.connect(self.db_path)
        cursor = conn.cursor()
        
        cursor.execute("SELECT * FROM websites WHERE id = ?", (website_id,))
        website = cursor.fetchone()
        
        cursor.execute('''
            SELECT * FROM scan_results WHERE website_id = ? 
            ORDER BY scan_date DESC LIMIT 10
        ''', (website_id,))
        scans = cursor.fetchall()
        conn.close()
        
        if not website:
            return
        
        # Website info
        info_frame = ttk.LabelFrame(details_window, text="Website Information", padding=10)
        info_frame.pack(fill=tk.X, padx=10, pady=10)
        
        ttk.Label(info_frame, text=f"Name: {website[2]}").pack(anchor='w')
        ttk.Label(info_frame, text=f"URL: {website[1]}").pack(anchor='w')
        ttk.Label(info_frame, text=f"Added: {website[3]}").pack(anchor='w')
        ttk.Label(info_frame, text=f"Last Checked: {website[4] or 'Never'}").pack(anchor='w')
        
        # Recent scans
        scans_frame = ttk.LabelFrame(details_window, text="Recent Scans", padding=10)
        scans_frame.pack(fill=tk.BOTH, expand=True, padx=10, pady=10)
        
        scan_text = scrolledtext.ScrolledText(scans_frame, height=20)
        scan_text.pack(fill=tk.BOTH, expand=True)
        
        # Database column order: id, website_id, scan_date, registrar, page_title, status_code, 
        # ssl_valid, ssl_issuer, ssl_expiry, source_code_hash, changes_detected, risk_score, 
        # mx_record_count, mx_records, mx_check_status, additional_checks
        for scan in scans:
            mx_info = ""
            if len(scan) > 12:  # Check if MX data is available
                mx_count = scan[12] if scan[12] is not None else 0
                mx_records = scan[13] if len(scan) > 13 and scan[13] else "None"
                mx_status = scan[14] if len(scan) > 14 and scan[14] else "not_checked"
                mx_info = f"MX Records ({mx_count}): {mx_records}\nMX Check Status: {mx_status}\n"
            
            scan_info = f"""
Scan Date: {scan[2]}
Status Code: {scan[5]}
Page Title: {scan[4]}
SSL Valid: {'Yes' if scan[6] else 'No'}
SSL Issuer: {scan[7]}
SSL Expiry: {scan[8]}
Registrar: {scan[3]}
{mx_info}Changes Detected: {'Yes' if scan[10] else 'No'}
Risk Score: {scan[11]}
Source Code Hash: {scan[9][:16]}...
Additional Checks: {scan[15] if len(scan) > 15 else scan[12]}
{'='*50}
"""
            scan_text.insert(tk.END, scan_info)
        
        scan_text.config(state='disabled')
    
    def save_settings(self):
        """Save all settings to database"""

        new_db_path = self.db_path_entry.get().strip() or self.db_path
        if new_db_path != self.db_path:
            migrate = False
            if os.path.exists(self.db_path):
                migrate = messagebox.askyesno(
                    "Migrate Data",
                    "Would you like to migrate existing data to the new database?"
                )
            if migrate:
                try:
                    shutil.copy(self.db_path, new_db_path)
                except Exception as e:
                    messagebox.showerror("Error", f"Failed to migrate database: {e}")
                    return
            self.db_path = new_db_path
            self.save_config()
            self.init_database()
            self.update_database_schema()
            self.settings = self.load_settings()
            self.load_websites()

        settings_to_save = {
            'email_smtp_server': self.smtp_server_entry.get(),
            'email_smtp_port': self.smtp_port_entry.get(),
            'email_username': self.email_username_entry.get(),
            'email_password': self.email_password_entry.get(),
            'notification_emails': self.notification_emails_entry.get(),
            'scan_frequency_days': self.scan_frequency_entry.get(),
            'github_repo': self.github_repo_entry.get(),
            'scan_retries': self.scan_retries_entry.get(),  # NEW
            'retry_delay_seconds': self.retry_delay_entry.get(),  # NEW
            'theme': self.theme_var.get()
        }

        # Validate retry settings
        try:
            retries = int(settings_to_save['scan_retries'])
            delay = int(settings_to_save['retry_delay_seconds'])

            if retries < 0 or retries > 20:
                messagebox.showerror("Error", "Scan retries must be between 0 and 20")
                return

            if delay < 1 or delay > 60:
                messagebox.showerror("Error", "Retry delay must be between 1 and 60 seconds")
                return

        except ValueError:
            messagebox.showerror("Error", "Retry settings must be valid numbers")
            return

        for key, value in settings_to_save.items():
            self.save_setting(key, value)

        messagebox.showinfo("Success", "Settings saved successfully")
    
    def send_notification_email(self, subject, body):
        """Send notification email"""
        try:
            if not self.settings.get('notification_emails'):
                return
            
            msg = MIMEMultipart()
            msg['From'] = self.settings['email_username']
            msg['To'] = self.settings['notification_emails']
            msg['Subject'] = subject
            
            msg.attach(MIMEText(body, 'plain'))
            
            server = smtplib.SMTP(self.settings['email_smtp_server'], 
                                 int(self.settings['email_smtp_port']))
            server.starttls()
            server.login(self.settings['email_username'], 
                        self.settings['email_password'])
            
            text = msg.as_string()
            server.sendmail(self.settings['email_username'], 
                           self.settings['notification_emails'], text)
            server.quit()
            
        except Exception as e:
            print(f"Failed to send email: {str(e)}")
    
    def sync_to_github(self):
        """Sync database to GitHub repository"""
        if not self.settings.get('github_repo'):
            messagebox.showerror("Error", "Please configure GitHub repository")
            return
        
        try:
            # Simple git commands (requires git to be installed)
            repo_path = self.settings['github_repo'].split('/')[-1].replace('.git', '')
            
            if not os.path.exists(repo_path):
                subprocess.run(['git', 'clone', self.settings['github_repo']], check=True)
            
            # Copy database to repo
            import shutil
            shutil.copy(self.db_path, os.path.join(repo_path, self.db_path))
            
            # Git commands
            subprocess.run(['git', 'add', '.'], cwd=repo_path, check=True)
            subprocess.run(['git', 'commit', '-m', f'Database update {datetime.now()}'], 
                          cwd=repo_path, check=True)
            subprocess.run(['git', 'push'], cwd=repo_path, check=True)
            
            messagebox.showinfo("Success", "Database synced to GitHub")
            
        except Exception as e:
            messagebox.showerror("Error", f"GitHub sync failed: {str(e)}")
    
    def pull_from_github(self):
        """Pull database from GitHub repository"""
        if not self.settings.get('github_repo'):
            messagebox.showerror("Error", "Please configure GitHub repository")
            return
        
        try:
            repo_path = self.settings['github_repo'].split('/')[-1].replace('.git', '')
            
            if os.path.exists(repo_path):
                subprocess.run(['git', 'pull'], cwd=repo_path, check=True)
                
                # Copy database from repo
                import shutil
                repo_db_path = os.path.join(repo_path, self.db_path)
                if os.path.exists(repo_db_path):
                    shutil.copy(repo_db_path, self.db_path)
                    self.load_websites()
                    self.load_scan_results()
                    messagebox.showinfo("Success", "Database updated from GitHub")
                else:
                    messagebox.showwarning("Warning", "No database found in repository")
            else:
                messagebox.showerror("Error", "Repository not cloned locally")
                
        except Exception as e:
            messagebox.showerror("Error", f"GitHub pull failed: {str(e)}")
    
    def generate_risk_report(self):
        """Generate risk assessment report including MX record analysis"""
        conn = sqlite3.connect(self.db_path)
        cursor = conn.cursor()
        
        # UPDATED to include MX record data
        cursor.execute('''
            SELECT w.name, w.url, sr.risk_score, sr.scan_date,
                   sr.ssl_valid, sr.changes_detected, sr.additional_checks,
                   sr.mx_record_count, sr.mx_check_status
            FROM websites w
            LEFT JOIN scan_results sr ON w.id = sr.website_id
            WHERE sr.scan_date = (
                SELECT MAX(scan_date) FROM scan_results sr2 WHERE sr2.website_id = w.id
            )
            ORDER BY sr.risk_score DESC
        ''')
        
        results = cursor.fetchall()
        conn.close()
        
        report = f"WEBSITE RISK ASSESSMENT REPORT\n"
        report += f"Generated: {datetime.now().strftime('%Y-%m-%d %H:%M:%S')}\n"
        report += "="*60 + "\n\n"
        
        high_risk = [r for r in results if r[2] and r[2] >= 50]
        medium_risk = [r for r in results if r[2] and 20 <= r[2] < 50]
        low_risk = [r for r in results if r[2] and r[2] < 20]
        
        # NEW: MX-specific statistics
        no_mx_sites = [r for r in results if r[7] == 0 and r[8] == 'success']
        mx_error_sites = [r for r in results if r[8] == 'error']
        
        report += f"SUMMARY:\n"
        report += f"High Risk Sites (50+): {len(high_risk)}\n"
        report += f"Medium Risk Sites (20-49): {len(medium_risk)}\n"
        report += f"Low Risk Sites (0-19): {len(low_risk)}\n"
        report += f"Sites with No MX Records: {len(no_mx_sites)}\n"
        report += f"Sites with MX Check Errors: {len(mx_error_sites)}\n\n"
        
        if high_risk:
            report += "HIGH RISK WEBSITES:\n" + "-"*30 + "\n"
            for site in high_risk:
                mx_status = f"MX: {site[7]} records" if site[7] else "No MX records"
                if site[8] == 'error':
                    mx_status = "MX: Check failed"
                    
                report += f"• {site[0]} ({site[1]})\n"
                report += f"  Risk Score: {site[2]}\n"
                report += f"  Last Scan: {site[3]}\n"
                report += f"  SSL Valid: {'Yes' if site[4] else 'No'}\n"
                report += f"  Changes Detected: {'Yes' if site[5] else 'No'}\n"
                report += f"  {mx_status}\n\n"
        
        # NEW: MX-specific issues section
        if no_mx_sites or mx_error_sites:
            report += "MAIL SERVER ISSUES:\n" + "-"*30 + "\n"
            for site in no_mx_sites:
                report += f"• {site[0]} ({site[1]}) - No MX records found\n"
            for site in mx_error_sites:
                report += f"• {site[0]} ({site[1]}) - MX check failed\n"
            report += "\n"
        
        self.report_text.delete(1.0, tk.END)
        self.report_text.insert(1.0, report)
    
    def generate_changes_report(self):
        """Generate changes detection report"""
        conn = sqlite3.connect(self.db_path)
        cursor = conn.cursor()
        
        cursor.execute('''
            SELECT w.name, w.url, sr.scan_date, sr.changes_detected, sr.risk_score
            FROM websites w
            JOIN scan_results sr ON w.id = sr.website_id
            WHERE sr.changes_detected = 1
            ORDER BY sr.scan_date DESC
            LIMIT 50
        ''')
        
        results = cursor.fetchall()
        conn.close()
        
        report = f"WEBSITE CHANGES DETECTION REPORT\n"
        report += f"Generated: {datetime.now().strftime('%Y-%m-%d %H:%M:%S')}\n"
        report += "="*60 + "\n\n"
        
        if results:
            report += f"RECENT CHANGES DETECTED ({len(results)} total):\n\n"
            for site in results:
                report += f"• {site[0]} ({site[1]})\n"
                report += f"  Change Detected: {site[2]}\n"
                report += f"  Current Risk Score: {site[4]}\n\n"
        else:
            report += "No changes detected in recent scans.\n"
        
        self.report_text.delete(1.0, tk.END)
        self.report_text.insert(1.0, report)
    
    def generate_weekly_summary(self):
        """Generate weekly summary report"""
        week_ago = datetime.now() - timedelta(days=7)
        
        conn = sqlite3.connect(self.db_path)
        cursor = conn.cursor()
        
        cursor.execute('''
            SELECT COUNT(*) FROM scan_results 
            WHERE scan_date >= ?
        ''', (week_ago.isoformat(),))
        scans_this_week = cursor.fetchone()[0]
        
        cursor.execute('''
            SELECT COUNT(*) FROM scan_results 
            WHERE scan_date >= ? AND changes_detected = 1
        ''', (week_ago.isoformat(),))
        changes_this_week = cursor.fetchone()[0]
        
        cursor.execute('''
            SELECT COUNT(*) FROM scan_results 
            WHERE scan_date >= ? AND risk_score >= 50
        ''', (week_ago.isoformat(),))
        high_risk_this_week = cursor.fetchone()[0]
        
        conn.close()
        
        report = f"WEEKLY SUMMARY REPORT\n"
        report += f"Period: {week_ago.strftime('%Y-%m-%d')} to {datetime.now().strftime('%Y-%m-%d')}\n"
        report += "="*60 + "\n\n"
        report += f"Total Scans Performed: {scans_this_week}\n"
        report += f"Changes Detected: {changes_this_week}\n"
        report += f"High Risk Detections: {high_risk_this_week}\n\n"
        
        if changes_this_week > 0 or high_risk_this_week > 0:
            report += "⚠️  ACTION REQUIRED: Review high-risk sites and investigate changes\n"
        else:
            report += "✅ No critical issues detected this week\n"
        
        self.report_text.delete(1.0, tk.END)
        self.report_text.insert(1.0, report)
        
        # Send email notification if enabled
        if self.settings.get('notification_emails'):
            self.send_notification_email("Weekly Website Security Summary", report)

def install_requirements():
    """Install required packages"""
    required_packages = ['requests', 'python-whois', 'dnspython']  # Added dnspython for MX checks
    
    for package in required_packages:
        try:
            if package == 'dnspython':
                __import__('dns.resolver')  # Check for DNS library
            else:
                __import__(package.replace('-', '_'))
        except ImportError:
            print(f"Installing {package}...")
            subprocess.check_call([sys.executable, "-m", "pip", "install", package])

def main():
    try:
        # Check and install requirements
        install_requirements()
        
        root = tk.Tk()
        app = WebsiteVerificationTool(root)
        
        # Center window
        root.update_idletasks()
        x = (root.winfo_screenwidth() // 2) - (root.winfo_width() // 2)
        y = (root.winfo_screenheight() // 2) - (root.winfo_height() // 2)
        root.geometry(f"+{x}+{y}")
        
        root.mainloop()
        
    except Exception as e:
        messagebox.showerror("Error", f"Failed to start application: {str(e)}")

if __name__ == "__main__":
    main()<|MERGE_RESOLUTION|>--- conflicted
+++ resolved
@@ -581,13 +581,10 @@
 
     def browse_db_path(self):
         """Browse for a database file"""
-<<<<<<< HEAD
+
         path = filedialog.askopenfilename(defaultextension=".db",
                                           filetypes=[("SQLite Database", "*.db"), ("All Files", "*.*")])
-=======
-        path = filedialog.asksaveasfilename(defaultextension=".db",
-                                            filetypes=[("SQLite Database", "*.db"), ("All Files", "*.*")])
->>>>>>> 6a79f0d6
+
         if path:
             self.db_path_entry.delete(0, tk.END)
             self.db_path_entry.insert(0, path)
