--- conflicted
+++ resolved
@@ -457,15 +457,11 @@
         list_frame.grid_rowconfigure(1, weight=1)
         list_frame.grid_columnconfigure(0, weight=1)
 
-<<<<<<< HEAD
+
         # Bind double-click to view details and reposition buttons on resize
         self.websites_tree.bind('<Double-1>', self.view_website_details)
         self.websites_tree.bind('<Configure>', self.position_comment_buttons)
-=======
-        # Bind double-click to view details and single click for comments
-        self.websites_tree.bind('<Double-1>', self.view_website_details)
-        self.websites_tree.bind('<Button-1>', self.on_websites_tree_click)
->>>>>>> c82908df
+
 
     def sort_websites_tree(self, column, reverse):
         """Sort the websites treeview by a given column."""
@@ -514,7 +510,7 @@
         self.last_sort_column = column
         self.last_sort_reverse = reverse
 
-<<<<<<< HEAD
+
     def on_tree_yscroll(self, *args):
         """Vertical scrollbar callback that also repositions comment buttons."""
         self.websites_tree.yview(*args)
@@ -535,23 +531,7 @@
                 continue
             x, y, width, height = bbox
             btn.place(x=x, y=y, width=width, height=height)
-=======
-    def on_websites_tree_click(self, event):
-        """Handle clicks on the websites treeview, opening comments when appropriate."""
-        region = self.websites_tree.identify_region(event.x, event.y)
-        if region != 'cell':
-            return
-        column = self.websites_tree.identify_column(event.x)
-        row_id = self.websites_tree.identify_row(event.y)
-        if not row_id:
-            return
-        col_index = int(column[1:]) - 1
-        col_name = self.websites_tree["columns"][col_index]
-        if col_name == 'Comments':
-            website_id = self.websites_tree.item(row_id)['values'][0]
-            self.show_comments_dialog(website_id)
-            return 'break'
->>>>>>> c82908df
+
 
     def sort_results_tree(self, column, reverse):
         """Sort the scan results treeview by a given column."""
@@ -971,24 +951,17 @@
             else:
                 tag = 'low_risk'
             
-<<<<<<< HEAD
+
             # Insert the row - UPDATED to include MX records and button placeholder
             item_id = self.websites_tree.insert('', tk.END, values=(
-=======
-            # Insert the row - UPDATED to include MX records and Comments action
-            self.websites_tree.insert('', tk.END, values=(
->>>>>>> c82908df
+
                 website_id, name, url,
                 last_checked[:16] if last_checked else 'Never',
                 status_display, ssl_display, registrar_display,
                 domain_age_display,  # Domain Age column
                 mx_display,  # NEW: MX Records column
                 changes_display, risk_display, issues_display,
-<<<<<<< HEAD
-                ''
-=======
-                'Comments'
->>>>>>> c82908df
+
             ), tags=(tag,))
 
             # Overlay a button for comments on this row
@@ -2312,11 +2285,9 @@
 
         ttk.Label(form, text="Date:").grid(row=0, column=0, sticky='w')
         if HAS_TKCALENDAR:
-<<<<<<< HEAD
+
             date_entry = DateEntry(form, width=12, state='readonly')
-=======
-            date_entry = DateEntry(form, width=12)
->>>>>>> c82908df
+
             date_entry.set_date(datetime.now())
         else:
             date_entry = ttk.Entry(form, width=15)
@@ -2415,11 +2386,9 @@
 
             ttk.Label(edit_win, text="Date:").grid(row=0, column=0, sticky='w')
             if HAS_TKCALENDAR:
-<<<<<<< HEAD
+
                 e_date = DateEntry(edit_win, width=12, state='readonly')
-=======
-                e_date = DateEntry(edit_win, width=12)
->>>>>>> c82908df
+
                 try:
                     e_date.set_date(datetime.strptime(row[0], "%Y-%m-%d"))
                 except Exception:
