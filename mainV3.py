--- conflicted
+++ resolved
@@ -950,7 +950,7 @@
                 ), tags=(tag,),
             )
 
-<<<<<<< HEAD
+
             # Overlay a button for comments on this row
             btn = ttk.Button(
                 self.websites_tree,
@@ -960,8 +960,7 @@
             )
             self.comment_buttons[item_id] = btn
             self.position_comment_buttons()
-=======
->>>>>>> 1d293857
+
         
         conn.close()
         
